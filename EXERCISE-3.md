# Exercise 3: Using ONOS as the Control Plane

This exercise provides a hands-on introduction to ONOS, where you will learn how
to:

1. Start ONOS along with a set of built-in apps for basic services such as
   topology discovery
2. Load a custom ONOS app and pipeconf
3. Push a configuration file to ONOS to discover and control the
   `stratum_bmv2` switches using P4Runtime and gNMI
4. Access the ONOS CLI and UI to verify that all `stratum_bmv2` switches have
   been discovered and configured correctly.

## 1. Start ONOS

In a terminal window, type:

```
$ make restart
```

This command will restart the ONOS and Mininet containers, in case those were
running from previous exercises, clearing any previous state.

The parameters to start the ONOS container are specified in [docker
-compose.yml](docker-compose.yml). The container is configured to pass the
environment variable `ONOS_APPS`, used to define the built-in apps to load
during startup.

In our case, this variable has value:

```
ONOS_APPS=gui2,drivers.bmv2,lldpprovider,hostprovider
```

requesting ONOS to pre-load the following built-in apps:

* `gui2`: ONOS web user interface (available at <http://localhost:8181/onos/ui>)
* `drivers.bmv2`: BMv2/Stratum drivers based on P4Runtime, gNMI, and gNOI
* `lldpprovider`: LLDP-based link discovery application (used in Exercise 4)
* `hostprovider`: Host discovery application (used in Exercise 4)


Once ONOS has started, you can check its log using the `make onos-log` command.

To **verify that all required apps have been activated**, run the following
command in a new terminal window to access the ONOS CLI. Use password `rocks`
when prompted:

```
$ make onos-cli
```

If you see the following error, then ONOS is still starting; wait a minute and try again.
```
ssh_exchange_identification: Connection closed by remote host
make: *** [onos-cli] Error 255
```

When you see the Password prompt, type the default password: `rocks`. 
Then type the following command in the ONOS CLI to show the list of running apps:

```
onos> apps -a -s
```

Make sure you see the following list of apps displayed:

```
*   5 org.onosproject.protocols.grpc        2.2.2    gRPC Protocol Subsystem
*   6 org.onosproject.protocols.gnmi        2.2.2    gNMI Protocol Subsystem
*  29 org.onosproject.drivers               2.2.2    Default Drivers
*  34 org.onosproject.generaldeviceprovider 2.2.2    General Device Provider
*  35 org.onosproject.protocols.p4runtime   2.2.2    P4Runtime Protocol Subsystem
*  36 org.onosproject.p4runtime             2.2.2    P4Runtime Provider
*  37 org.onosproject.drivers.p4runtime     2.2.2    P4Runtime Drivers
*  42 org.onosproject.protocols.gnoi        2.2.2    gNOI Protocol Subsystem
*  52 org.onosproject.hostprovider          2.2.2    Host Location Provider
*  53 org.onosproject.lldpprovider          2.2.2    LLDP Link Provider
*  66 org.onosproject.drivers.gnoi          2.2.2    gNOI Drivers
*  70 org.onosproject.drivers.gnmi          2.2.2    gNMI Drivers
*  71 org.onosproject.pipelines.basic       2.2.2    Basic Pipelines
*  72 org.onosproject.drivers.stratum       2.2.2    Stratum Drivers
* 161 org.onosproject.gui2                  2.2.2    ONOS GUI2
* 181 org.onosproject.drivers.bmv2          2.2.2    BMv2 Drivers
```

There are definitely more apps than defined in `$ONOS_APPS`. That's
because each app in ONOS can define other apps as dependencies. When loading an
app, ONOS automatically resolves dependencies and loads all other required apps.

#### Disable link discovery service

Link discovery will be the focus of the next exercise. For now, this service
lacks support in the P4 program. We suggest you deactivate it for the rest of
this exercise, to avoid running into issues. Use the following ONOS
CLI command to deactivate the link discovery service.

```
onos> app deactivate lldpprovider
```

To exit the ONOS CLI, use `Ctrl-D`. This will stop the CLI process
but will not affect ONOS itself.

#### Restart ONOS in case of errors

If anything goes wrong and you need to kill ONOS, you can use command `make
restart` to restart both Mininet and ONOS.

## 2. Build app and register pipeconf

Inside the [app/](./app) directory you will find a starter implementation of an
ONOS app that includes a pipeconf. The pipeconf-related files are the following:

* [PipeconfLoader.java][PipeconfLoader.java]: A component that registers the
  pipeconf at app activation;
* [InterpreterImpl.java][InterpreterImpl.java]: An implementation of the
  `PipelineInterpreter` driver behavior;
* [PipelinerImpl.java][PipelinerImpl.java]: An implementation of the `Pipeliner`
  driver behavior;

To build the ONOS app (including the pipeconf), run the following
command in the second terminal window:

```
$ make app-build
```

This will produce a binary file `app/target/ngsdn-tutorial-1.0-SNAPSHOT.oar`
that we will use to install the application in the running ONOS instance.

Use the following command to load the app into ONOS and activate it:

```
$ make app-reload
```

After the app has been activated, you should see the following messages in the
ONOS log (`make onos-log`) signaling that the pipeconf has been registered and
the different app components have been started:

```
INFO  [PiPipeconfManager] New pipeconf registered: org.onosproject.ngsdn-tutorial (fingerprint=...)
INFO  [MainComponent] Started
```

Alternatively, you can show the list of registered pipeconfs using the ONOS CLI
(`make onos-cli`) command:

```
onos> pipeconfs
```

## 3. Push netcfg to ONOS

Now that ONOS and Mininet are running, it's time to let ONOS know how to reach
the four switches and control them. We do this by using a configuration file
located at [mininet/netcfg.json](mininet/netcfg.json), which contains
information such as:

* The gRPC address and port associated with each Stratum device;
* The ONOS driver to use for each device, `stratum-bmv2` in this case;
* The pipeconf to use for each device, `org.onosproject.ngsdn-tutorial` in this
  case, as defined in [PipeconfLoader.java][PipeconfLoader.java];
* Configuration specific to our custom app (`fabricDeviceConfig`)

This file also contains information related to the IPv6 configuration associated
with each switch interface. We will discuss this information in more details in
the next exercises.

On a terminal window, type:

```
$ make netcfg
```

This command will push the `netcfg.json` to ONOS, triggering discovery and
configuration of the 4 switches.

Check the ONOS log (`make onos-log`), you should see messages like:

```
INFO  [GrpcChannelControllerImpl] Creating new gRPC channel grpc:///mininet:50001?device_id=1...
...
INFO  [StreamClientImpl] Setting mastership on device:leaf1...
...
INFO  [PipelineConfigClientImpl] Setting pipeline config for device:leaf1 to org.onosproject.ngsdn-tutorial...
...
INFO  [GnmiDeviceStateSubscriber] Started gNMI subscription for 6 ports on device:leaf1
...
INFO  [DeviceManager] Device device:leaf1 port [leaf1-eth1](1) status changed (enabled=true)
INFO  [DeviceManager] Device device:leaf1 port [leaf1-eth2](2) status changed (enabled=true)
INFO  [DeviceManager] Device device:leaf1 port [leaf1-eth3](3) status changed (enabled=true)
INFO  [DeviceManager] Device device:leaf1 port [leaf1-eth4](4) status changed (enabled=true)
INFO  [DeviceManager] Device device:leaf1 port [leaf1-eth5](5) status changed (enabled=true)
INFO  [DeviceManager] Device device:leaf1 port [leaf1-eth6](6) status changed (enabled=true)
```

## 4. Use the ONOS CLI to verify the network configuration

Access the ONOS CLI using `make onos-cli`. Enter the following command to
verify the network config pushed before:

```
onos> netcfg
```

#### Devices

Verify that all 4 devices have been discovered and are connected:

```
onos> devices -s
id=device:leaf1, available=true, role=MASTER, type=SWITCH, driver=stratum-bmv2:org.onosproject.ngsdn-tutorial
id=device:leaf2, available=true, role=MASTER, type=SWITCH, driver=stratum-bmv2:org.onosproject.ngsdn-tutorial
id=device:spine1, available=true, role=MASTER, type=SWITCH, driver=stratum-bmv2:org.onosproject.ngsdn-tutorial
id=device:spine2, available=true, role=MASTER, type=SWITCH, driver=stratum-bmv2:org.onosproject.ngsdn-tutorial
```

Make sure you see `available=true` for all devices. That means ONOS has a gRPC
channel open to the device and the pipeline configuration has been pushed.


#### Ports

Check port information, obtained by ONOS by performing a gNMI Get RPC for the
OpenConfig Interfaces model:

```
onos> ports -s device:spine1
id=device:spine1, available=true, role=MASTER, type=SWITCH, driver=stratum-bmv2:org.onosproject.ngsdn-tutorial
  port=[spine1-eth1](1), state=enabled, type=copper, speed=10000 , ...
  port=[spine1-eth2](2), state=enabled, type=copper, speed=10000 , ...
```

Check port statistics, also obtained by querying the OpenConfig Interfaces model
via gNMI:

```
onos> portstats device:spine1
deviceId=device:spine1
   port=[spine1-eth1](1), pktRx=114, pktTx=114, bytesRx=14022, bytesTx=14136, pktRxDrp=0, pktTxDrp=0, Dur=173
   port=[spine1-eth2](2), pktRx=114, pktTx=114, bytesRx=14022, bytesTx=14136, pktRxDrp=0, pktTxDrp=0, Dur=173

```

#### Flow rules and groups

Check the ONOS flow rules. You should see three flow rules for each device. For
example, to show all flow rules installed so far on device `leaf1`:

```
onos> flows -s any device:leaf1
deviceId=device:leaf1, flowRuleCount=3
    ADDED, bytes=0, packets=0, table=IngressPipeImpl.acl_table, priority=40000, selector=[ETH_TYPE:arp], treatment=[immediate=[IngressPipeImpl.clone_to_cpu()]]
    ADDED, bytes=0, packets=0, table=IngressPipeImpl.acl_table, priority=40000, selector=[ETH_TYPE:ipv6, IP_PROTO:58, ICMPV6_TYPE:136], treatment=[immediate=[IngressPipeImpl.clone_to_cpu()]]
    ADDED, bytes=0, packets=0, table=IngressPipeImpl.acl_table, priority=40000, selector=[ETH_TYPE:ipv6, IP_PROTO:58, ICMPV6_TYPE:135], treatment=[immediate=[IngressPipeImpl.clone_to_cpu()]]

```

This list include flow rules installed by the ONOS built-in services such as
`hostprovider`. We'll talk more about these services in the next exercise.

To show all groups installed so far, you can use the `groups` command. For
example to show groups on `leaf1`:
```
onos> groups any device:leaf1
deviceId=device:leaf1, groupCount=1
   id=0x63, state=ADDED, type=CLONE, bytes=0, packets=0, appId=org.onosproject.core, referenceCount=0
       id=0x63, bucket=1, bytes=0, packets=0, weight=-1, actions=[OUTPUT:CONTROLLER]
```

"Group" is an ONOS northbound abstraction that is mapped internally to different
types of P4Runtime entities. In this case, you should see 1 group of type
`CLONE`, internally mapped to a P4Runtime `CloneSessionEntry`, here used to
clone packets to the controller via packet-in. We'll talk more about controller
packet-in/out in the next session.

## 5. Visualize the topology on the ONOS web UI

Using the ONF Cloud Tutorial Portal, access the ONOS UI.
If you are running the VM on your laptop, open up a browser (e.g. Firefox) to
<http://127.0.0.1:8181/onos/ui>.

When asked, use the username `onos` and password `rocks`.

You should see 4 devices in the topology view, corresponding to the 4 switches
of our 2x2 fabric. Press `L` to show device labels. Because link discovery is
not enabled, the ONOS UI will not show any links between the devices.

While here, feel free to interact with and discover the ONOS UI. For more
information on how to use the ONOS web UI please refer to this guide:

<https://wiki.onosproject.org/x/OYMg>

There is a way to show the pipeconf details for a given device, can you find it?

#### Pipeconf UI

In the ONOS topology view click on one of the switches (e.g `device:leaf1`)
and the Device Details panel appears. In that panel click on the Pipeconf icon
(the last one), to open the Pipeconf view for that device.

![device-leaf1-details-panel](img/device-leaf1-details-panel.png)

Here you will find info on the pipeconf currently used by the specific device,
including details of the P4 tables.

![onos-gui-pipeconf-leaf1](img/onos-gui-pipeconf-leaf1.png)

Clicking the table row brings up the details panel, showing details of the match
fields, actions, action parameter bit widths, etc.


## Congratulations!

You have completed the third exercise! If you're feeling ambitious,
<<<<<<< HEAD
you can do the extra credit steps below.

=======
you can check the bonus steps below.
>>>>>>> ae8a3d9f

### Extra Credit: Inspect stratum_bmv2 internal state

You can use the P4Runtime shell to dump all table entries currently
installed on the switch by ONOS. In a separate terminal window, start a
P4Runtime shell for leaf1:

```
$ util/p4rt-sh --grpc-addr localhost:50001 --election-id 0,1
```

On the shell prompt, type the following command to dump all entries from the ACL
table:

```
P4Runtime sh >>> for te in table_entry["IngressPipeImpl.acl_table"].read():
            ...:     print(te)
            ...:
```

You should see exactly three entries, each one corresponding to a flow rule
in ONOS. For example, the flow rule matching on NDP NS packets should look
like this in the P4runtime shell:

```
table_id: 33557865 ("IngressPipeImpl.acl_table")
match {
  field_id: 4 ("hdr.ethernet.ether_type")
  ternary {
    value: "\\x86\\xdd"
    mask: "\\xff\\xff"
  }
}
match {
  field_id: 5 ("hdr.ipv6.next_hdr")
  ternary {
    value: "\\x3a"
    mask: "\\xff"
  }
}
match {
  field_id: 6 ("hdr.icmpv6.type")
  ternary {
    value: "\\x87"
    mask: "\\xff"
  }
}
action {
  action {
    action_id: 16782152 ("IngressPipeImpl.clone_to_cpu")
  }
}
priority: 40001
```


<<<<<<< HEAD
### Extra Credit: Show ONOS gRPC log

=======
>>>>>>> ae8a3d9f
ONOS provides a debugging feature that dumps all gRPC messages
exchanged with a device to a file. To enable this feature, type the
following command in the ONOS CLI (`make onos-cli`):

```
onos> cfg set org.onosproject.grpc.ctl.GrpcChannelControllerImpl enableMessageLog true
```

Check the content of directory `tmp/onos` in the `ngsdn-tutorial` root. You
should see many files, some of which starting with name `grpc___mininet_`. You
should see four such files, one file per device, named after the gRPC
port used to establish the gRPC chanel.

Check content of one of these files, you should see a dump of the gRPC messages
in Protobuf Text format for messages like:

* P4Runtime `PacketIn` and `PacketOut`;
* P4Runtime Read RPCs used to periodically dump table entries and read counters;
* gNMI Get RPCs to read port counters.

Remember to disable the gRPC message logging in ONOS when you're done, to avoid
affecting performances:

```
onos> cfg set org.onosproject.grpc.ctl.GrpcChannelControllerImpl enableMessageLog false
```

[PipeconfLoader.java]: app/src/main/java/org/onosproject/ngsdn/tutorial/pipeconf/PipeconfLoader.java
[InterpreterImpl.java]: app/src/main/java/org/onosproject/ngsdn/tutorial/pipeconf/InterpreterImpl.java
[PipelinerImpl.java]: app/src/main/java/org/onosproject/ngsdn/tutorial/pipeconf/PipelinerImpl.java<|MERGE_RESOLUTION|>--- conflicted
+++ resolved
@@ -316,12 +316,7 @@
 ## Congratulations!
 
 You have completed the third exercise! If you're feeling ambitious,
-<<<<<<< HEAD
 you can do the extra credit steps below.
-
-=======
-you can check the bonus steps below.
->>>>>>> ae8a3d9f
 
 ### Extra Credit: Inspect stratum_bmv2 internal state
 
@@ -377,12 +372,8 @@
 priority: 40001
 ```
 
-
-<<<<<<< HEAD
 ### Extra Credit: Show ONOS gRPC log
 
-=======
->>>>>>> ae8a3d9f
 ONOS provides a debugging feature that dumps all gRPC messages
 exchanged with a device to a file. To enable this feature, type the
 following command in the ONOS CLI (`make onos-cli`):
